import distutils
from distutils.core import setup, Extension, Command
import os
import sys
import numpy
import glob
import shutil
import platform

if "--use-system-fitsio" not in sys.argv:
    compile_fitsio_package = True
else:
    compile_fitsio_package = False
    sys.argv.remove("--use-system-fitsio")

extra_objects = None
include_dirs=[numpy.get_include()]
if platform.system()=='Darwin':
    extra_compile_args=['-arch','x86_64']
    extra_link_args=['-arch','x86_64']
else:
    extra_compile_args=[]
    extra_link_args=[]
    
if compile_fitsio_package:
    package_basedir = os.path.abspath(os.curdir)

    #cfitsio_version = '3280patch'
    cfitsio_version = '3370'
    cfitsio_dir = 'cfitsio%s' % cfitsio_version
    cfitsio_build_dir = os.path.join('build',cfitsio_dir)
    cfitsio_zlib_dir = os.path.join(cfitsio_build_dir,'zlib')
    
    makefile = os.path.join(cfitsio_build_dir, 'Makefile')

    def copy_update(dir1,dir2):
        f1 = os.listdir(dir1)
        for f in f1:
            path1 = os.path.join(dir1,f)
            path2 = os.path.join(dir2,f)

            if os.path.isdir(path1):
                if not os.path.exists(path2):
                    os.makedirs(path2)
                copy_update(path1,path2)
            else:
                if not os.path.exists(path2):
                    shutil.copy(path1,path2)
                else:
                    stat1 = os.stat(path1)
                    stat2 = os.stat(path2)
                    if (stat1.st_mtime > stat2.st_mtime):
                        shutil.copy(path1,path2)

<<<<<<< HEAD
def configure_cfitsio():
    os.chdir(cfitsio_build_dir)
    ret=os.system('sh ./configure --with-bzip2')
    if ret != 0:
        raise ValueError("could not configure cfitsio %s" % cfitsio_version)
    os.chdir(package_basedir)
=======
    def configure_cfitsio():
        os.chdir(cfitsio_build_dir)
        ret=os.system('sh ./configure')
        if ret != 0:
            raise ValueError("could not configure cfitsio %s" % cfitsio_version)
        os.chdir(package_basedir)
>>>>>>> 0c8b2747

    def compile_cfitsio():
        os.chdir(cfitsio_build_dir)
        ret=os.system('make')
        if ret != 0:
            raise ValueError("could not compile cfitsio %s" % cfitsio_version)
        os.chdir(package_basedir)


    if not os.path.exists('build'):
        ret=os.makedirs('build')

    if not os.path.exists(cfitsio_build_dir):
        ret=os.makedirs(cfitsio_build_dir)

    copy_update(cfitsio_dir, cfitsio_build_dir)

    if not os.path.exists(makefile):
        configure_cfitsio()

    compile_cfitsio()

    # when using "extra_objects" in Extension, changes in the objects do *not*
    # cause a re-link!  The only way I know is to force a recompile by removing the
    # directory
    build_libdir=glob.glob(os.path.join('build','lib*'))
    if len(build_libdir) > 0:
        shutil.rmtree(build_libdir[0])

    extra_objects = glob.glob(os.path.join(cfitsio_build_dir,'*.o'))
    extra_objects += glob.glob(os.path.join(cfitsio_zlib_dir,'*.o'))

    include_dirs.append(cfitsio_dir)

if not compile_fitsio_package:
    extra_link_args.append('-lcfitsio')

sources = ["fitsio/fitsio_pywrap.c"]
data_files=[]

ext=Extension("fitsio._fitsio_wrap", 
              sources,
              libraries=['bz2'],
              extra_objects=extra_objects,
              extra_compile_args=extra_compile_args, 
              extra_link_args=extra_link_args,
              include_dirs=include_dirs)

description = ("A full featured python library to read from and "
               "write to FITS files.")

long_description=open(os.path.join(os.path.dirname(__file__), "README.md")).read()

classifiers = ["Development Status :: 5 - Production/Stable"
               ,"License :: OSI Approved :: GNU General Public License (GPL)"
               ,"Topic :: Scientific/Engineering :: Astronomy"
               ,"Intended Audience :: Science/Research"
              ]

try:
    from distutils.command.build_py import build_py_2to3 as build_py
except ImportError:
    from distutils.command.build_py import build_py

setup(name="fitsio", 
      version="0.9.7",
      description=description,
      long_description=long_description,
      license = "GPL",
      classifiers=classifiers,
      url="https://github.com/esheldon/fitsio",
      author="Erin Scott Sheldon",
      author_email="erin.sheldon@gmail.com",
      install_requires=['numpy'],
      packages=['fitsio'],
      data_files=data_files,
      ext_modules=[ext],
      cmdclass = {"build_py":build_py})


<|MERGE_RESOLUTION|>--- conflicted
+++ resolved
@@ -52,21 +52,12 @@
                     if (stat1.st_mtime > stat2.st_mtime):
                         shutil.copy(path1,path2)
 
-<<<<<<< HEAD
-def configure_cfitsio():
-    os.chdir(cfitsio_build_dir)
-    ret=os.system('sh ./configure --with-bzip2')
-    if ret != 0:
-        raise ValueError("could not configure cfitsio %s" % cfitsio_version)
-    os.chdir(package_basedir)
-=======
     def configure_cfitsio():
         os.chdir(cfitsio_build_dir)
-        ret=os.system('sh ./configure')
+        ret=os.system('sh ./configure --with-bzip2')
         if ret != 0:
             raise ValueError("could not configure cfitsio %s" % cfitsio_version)
         os.chdir(package_basedir)
->>>>>>> 0c8b2747
 
     def compile_cfitsio():
         os.chdir(cfitsio_build_dir)
