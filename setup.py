#
# setup script for fitsio, using setuptools
#
# c.f.
# https://packaging.python.org/guides/distributing-packages-using-setuptools/

from __future__ import print_function
from setuptools import setup, Extension
from distutils.command.build_ext import build_ext

import os
from subprocess import Popen, PIPE
import glob
import shutil

class build_ext_subclass(build_ext):
    boolean_options = build_ext.boolean_options + ['use-system-fitsio']

    user_options = build_ext.user_options + \
            [('use-system-fitsio', None,
              "Use the cfitsio installed in the system"),

             ('system-fitsio-includedir=', None,
              "Path to look for cfitsio header; default is the system search path."),

             ('system-fitsio-libdir=', None,
              "Path to look for cfitsio library; default is the system search path."),
            ]
    cfitsio_version = '3430patch'
    cfitsio_dir = 'cfitsio%s' % cfitsio_version

    def initialize_options(self):
        self.use_system_fitsio = False
        self.system_fitsio_includedir = None
        self.system_fitsio_libdir = None
        build_ext.initialize_options(self)

    def finalize_options(self):

        build_ext.finalize_options(self)

        self.cfitsio_build_dir = os.path.join(self.build_temp, self.cfitsio_dir)
        self.cfitsio_zlib_dir = os.path.join(self.cfitsio_build_dir,'zlib')

        if self.use_system_fitsio:
            if self.system_fitsio_includedir:
                self.include_dirs.insert(0, self.system_fitsio_includedir)
            if self.system_fitsio_libdir:
                self.library_dirs.insert(0, self.system_fitsio_libdir)
        else:
            # We defer configuration of the bundled cfitsio to build_extensions
            # because we will know the compiler there.
            self.include_dirs.insert(0, self.cfitsio_build_dir)

    def run(self):
        # For extensions that require 'numpy' in their include dirs,
        # replace 'numpy' with the actual paths
        import numpy
        np_include = numpy.get_include()

        for extension in self.extensions:
            if 'numpy' in extension.include_dirs:
                idx = extension.include_dirs.index('numpy')
                extension.include_dirs.insert(idx, np_include)
                extension.include_dirs.remove('numpy')

        build_ext.run(self)

    def build_extensions(self):
        if not self.use_system_fitsio:

            # Use the compiler for building python to build cfitsio
            # for maximized compatibility.

            # there is some issue with non-aligned data with optimizations
            # set to '-O3' on some versions of gcc.  It appears to be
            # a disagreement between gcc 4 and gcc 5

            CCold=self.compiler.compiler

            CC=[]
            for val in CCold:
                if val=='-O3':
                    print("replacing '-O3' with '-O2' to address "
                          "gcc bug")
                    val='-O2'

                if val=='ccache':
                    print("removing ccache from the compiler options")
                    continue

                CC.append(val)

            self.configure_cfitsio(
                CC=CC,
                ARCHIVE=self.compiler.archiver,
                RANLIB=self.compiler.ranlib,
            )

            # If configure detected bzlib.h, we have to link to libbz2

            if '-DHAVE_BZIP2=1' in open(os.path.join(self.cfitsio_build_dir, 'Makefile')).read():
                self.compiler.add_library('bz2')

            if '-DCFITSIO_HAVE_CURL=1' in open(os.path.join(self.cfitsio_build_dir, 'Makefile')).read():
                self.compiler.add_library('curl')

            self.compile_cfitsio()

            # link against the .a library in cfitsio;
            # It should have been a 'static' library of relocatable objects (-fPIC),
            # since we use the python compiler flags

            link_objects = glob.glob(os.path.join(self.cfitsio_build_dir,'*.a'))

            self.compiler.set_link_objects(link_objects)

            # Ultimate hack: append the .a files to the dependency list
            # so they will be properly rebuild if cfitsio source is updated.
            for ext in self.extensions:
                ext.depends += link_objects
        else:
            self.compiler.add_library('cfitsio')

            # Check if system cfitsio was compiled with bzip2 and/or curl
            if self.check_system_cfitsio_objects('bzip2'):
                self.compiler.add_library('bz2')
            if self.check_system_cfitsio_objects('curl_'):
                self.compiler.add_library('curl')

        # fitsio requires libm as well.
        self.compiler.add_library('m')

        # call the original build_extensions

        build_ext.build_extensions(self)

    def configure_cfitsio(self, CC=None, ARCHIVE=None, RANLIB=None):

        # prepare source code and run configure
        def copy_update(dir1,dir2):
            f1 = os.listdir(dir1)
            for f in f1:
                path1 = os.path.join(dir1,f)
                path2 = os.path.join(dir2,f)

                if os.path.isdir(path1):
                    if not os.path.exists(path2):
                        os.makedirs(path2)
                    copy_update(path1,path2)
                else:
                    if not os.path.exists(path2):
                        shutil.copy(path1,path2)
                    else:
                        stat1 = os.stat(path1)
                        stat2 = os.stat(path2)
                        if (stat1.st_mtime > stat2.st_mtime):
                            shutil.copy(path1,path2)


        if not os.path.exists('build'):
            ret=os.makedirs('build')

        if not os.path.exists(self.cfitsio_build_dir):
            ret=os.makedirs(self.cfitsio_build_dir)

        copy_update(self.cfitsio_dir, self.cfitsio_build_dir)

        makefile = os.path.join(self.cfitsio_build_dir, 'Makefile')

        if os.path.exists(makefile):
            # Makefile already there
            return

        args = ''
        args += ' CC="%s"' % ' '.join(CC[:1])
        args += ' CFLAGS="%s"' % ' '.join(CC[1:])

        if ARCHIVE:
            args += ' ARCHIVE="%s"' % ' '.join(ARCHIVE)
        if RANLIB:
            args += ' RANLIB="%s"' % ' '.join(RANLIB)

        p = Popen("sh ./configure --with-bzip2 " + args,
                shell=True, cwd=self.cfitsio_build_dir)
        p.wait()
        if p.returncode != 0:
            raise ValueError("could not configure cfitsio %s" % self.cfitsio_version)

    def compile_cfitsio(self):
        p = Popen("make",
                shell=True, cwd=self.cfitsio_build_dir)
        p.wait()
        if p.returncode != 0:
            raise ValueError("could not compile cfitsio %s" % self.cfitsio_version)

    def check_system_cfitsio_objects(self, obj_name):
        for lib_dir in self.library_dirs:
            if os.path.isfile('%s/libcfitsio.a' % (lib_dir)):
                p = Popen("nm -g %s/libcfitsio.a | grep %s" % (lib_dir, obj_name),
                          shell=True, stdout=PIPE, stderr=PIPE)
                if len(p.stdout.read()) > 0:
                    return True
                else:
                    return False

sources = ["fitsio/fitsio_pywrap.c"]
data_files=[]

ext=Extension("fitsio._fitsio_wrap",
<<<<<<< HEAD
              sources, include_dirs=['numpy'])
=======
              sources, include_dirs=include_dirs)
>>>>>>> 38df6f09

description = ("A full featured python library to read from and "
               "write to FITS files.")

long_description=open(os.path.join(os.path.dirname(__file__), "README.md")).read()

classifiers = ["Development Status :: 5 - Production/Stable"
               ,"License :: OSI Approved :: GNU General Public License (GPL)"
               ,"Topic :: Scientific/Engineering :: Astronomy"
               ,"Intended Audience :: Science/Research"
              ]

setup(name="fitsio",
      version="1.0.0rc1",
      description=description,
      long_description=long_description,
      long_description_content_type='text/markdown; charset=UTF-8; variant=GFM',
      license = "GPL",
      classifiers=classifiers,
      url="https://github.com/esheldon/fitsio",
      author="Erin Scott Sheldon",
      author_email="erin.sheldon@gmail.com",
      setup_requires=['numpy'],
      install_requires=['numpy'],
      packages=['fitsio'],
      data_files=data_files,
      ext_modules=[ext],
      cmdclass = {
        "build_ext": build_ext_subclass,
      }
     )<|MERGE_RESOLUTION|>--- conflicted
+++ resolved
@@ -208,11 +208,7 @@
 data_files=[]
 
 ext=Extension("fitsio._fitsio_wrap",
-<<<<<<< HEAD
               sources, include_dirs=['numpy'])
-=======
-              sources, include_dirs=include_dirs)
->>>>>>> 38df6f09
 
 description = ("A full featured python library to read from and "
                "write to FITS files.")
