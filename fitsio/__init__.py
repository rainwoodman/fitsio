--- conflicted
+++ resolved
@@ -4,11 +4,7 @@
 usage.
 """
 
-<<<<<<< HEAD
-__version__='0.9.12rc1-3430'
-=======
 __version__='1.0.0rc1'
->>>>>>> 43ad99c8
 
 from . import fitslib
 from . import util
